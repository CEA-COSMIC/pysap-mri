--- conflicted
+++ resolved
@@ -29,16 +29,11 @@
     ----------
     fourier_op: Instance of OperatorBase.
         Defines the fourier operator F in the above equation.
-<<<<<<< HEAD
-    linear_op: object, (optional, default None)
-        Defines the linear sparsifying operator denoted W in the equation above. This must operate on x and
-=======
-    linear_op: Instance of OperatorBase, default None
-        Defines the linear sparsifying operator W. This must operate on x and
->>>>>>> a674334c
-        have 2 functions, op(x) and adj_op(coeff) which implements the
-        operator and adjoint operator. For wavelets, this can be object of
-        class WaveletN or WaveletUD2 from mri.operators .
+    linear_op: OperatorBase, default None
+        Defines the linear sparsifying operator denoted W in the equation above. 
+        This must operate on x and have 2 functions, op(x) and adj_op(coeff) 
+        which implements the operator and adjoint operator. For wavelets, this
+        can be object of class WaveletN or WaveletUD2 from `mri.operators.linear`
         If None, sym8 wavelet with nb_scale=3 is chosen.
     regularizer_op: operator, (optional default None)
         Defines the regularization operator for the regularization function denoted H in the equation above.
