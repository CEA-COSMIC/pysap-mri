--- conflicted
+++ resolved
@@ -12,16 +12,8 @@
 import numpy as np
 
 
-<<<<<<< HEAD
-def check_lipschitz_cst(f, x_shape, lipschitz_cst, max_nb_of_iter=10):
-    """Check the validity of a Lipschitz constant for a specific function.
-=======
 def check_lipschitz_cst(f, x_shape, lipschitz_cst, max_nb_of_iter=10, x_dtype=np.float64):
     """
-    This methods check that for random entrees the lipschitz constraint are
-    statisfied:
->>>>>>> a674334c
-
     This method checks that the Lipschitz constraints are statisfied
     for `max_nb_of_iter` random inputs:
     .. math:: ||f(x) - f(y)|| < lipschitz_cst ||x - y||
