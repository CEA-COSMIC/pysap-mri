--- conflicted
+++ resolved
@@ -15,8 +15,7 @@
 
     Every (Linear) Fourier operator inherits from this class,
     to ensure that we have all the functions rightly implemented
-<<<<<<< HEAD
-    as required by Modopt.
+    as required by ModOpt.
 
     Attributes
     ----------
@@ -24,25 +23,12 @@
     n_coils
     uses_sense
 
-=======
-    as required by ModOpt.
-
-    Attributes
-    ----------
-    shape: tuple
-        The shape of the image space (in 2D or 3D)
-    n_coils: int
-        The number of coils.
-    uses_sense: bool
-        True if the operator uses sensibility maps.
-
     Methods
     -------
     op(data)
         The forward operation (image -> kspace)
     adj_op(coeffs)
         The adjoint operation (kspace -> image)
->>>>>>> e3acdb57
     """
 
     def op(self, data):
