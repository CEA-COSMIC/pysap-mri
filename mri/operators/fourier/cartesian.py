# -*- coding: utf-8 -*-
##########################################################################
# pySAP - Copyright (C) CEA, 2017 - 2018
# Distributed under the terms of the CeCILL-B license, as published by
# the CEA-CNRS-INRIA. Refer to the LICENSE file or to
# http://www.cecill.info/licences/Licence_CeCILL-B_V1-en.html
# for details.
##########################################################################

"""
Fourier operators for Cartesian sampling in k-space.
"""

# System import
import warnings
import numpy as np
import scipy as sp

# Package import
from .base import FourierOperatorBase
from .utils import convert_locations_to_mask, convert_mask_to_locations
from modopt.interface.errors import warn


<<<<<<< HEAD
class FFT(OperatorBase):
    """Standard unitary ND Fast Fourier Transform (FFT) class.
=======
class FFT(FourierOperatorBase):
    """ Standard unitary ND Fast Fourier Transform (FFT) class.
>>>>>>> eba5247b
    The FFT will be normalized in a symmetric way. Here, ND = 2D or 3D.

    Attributes
    ----------
    samples: np.ndarray
        the mask samples, i.e. measurements in the Fourier domain.
    shape: tuple of int
        shape of the image (not necessarly a square matrix).
    n_coils: int, default 1
        Number of coils used to acquire the signal in case of multicoil
        acquisition. If n_coils > 1, data shape must be
        [n_coils, Nx, Ny, Nz]
    n_jobs: int, default 1
        Number of parallel workers to use for Fourier computation
    """
    def __init__(self, shape, n_coils=1, samples=None, mask=None, n_jobs=1):
        """Initialize the `FFT` class.

        Parameters
        ----------
        shape: tuple of int
            shape of the image (not necessarly a square matrix).
        n_coils: int, default 1
            Number of coils used to acquire the signal in case of
            multicoil acquisition. If n_coils > 1,
            data shape must be equal to [n_coils, Nx, Ny, Nz]
        samples: np.ndarray, default None
            the mask samples in the Fourier domain.
        mask: np.ndarray, default None
            the mask as a matrix with 1 at sample locations
            please pass samples or mask
        n_jobs: int, default 1
            Number of parallel workers to use for Fourier computation
            All cores are used if -1
        """
        self.shape = shape
        if mask is None and samples is None:
            raise ValueError("Please pass either samples or mask as input")
        if mask is None:
            self.mask = convert_locations_to_mask(samples, self.shape)
            self.samples = samples
        else:
            self.mask = mask
            self.samples = convert_mask_to_locations(mask)
        if n_coils <= 0:
            warn("The number of coils should be strictly positive")
            n_coils = 1
        self.n_coils = n_coils
        self.n_jobs = n_jobs

    def op(self, img):
        """ This method calculates the masked Fourier transform of a ND image.

        Parameters
        ----------
        img: np.ndarray
            input ND array with the same shape as the mask. For multicoil
            images the coil dimension is put first.

        Returns
        -------
        x: np.ndarray
            masked Fourier transform of the input image. For multicoil
            images the coils dimension is put first.
        """
        if self.n_coils == 1:
            return self.mask * sp.fft.ifftshift(sp.fft.fftn(
                sp.fft.fftshift(img),
                norm="ortho",
                workers=self.n_jobs,
            ))
        else:
            if self.n_coils > 1 and self.n_coils != img.shape[0]:
                raise ValueError("The number of coils parameter is not equal"
                                 "to the actual number of coils, the data must"
                                 "be reshaped as [n_coils, Nx, Ny, Nz]")
            else:
                axes = tuple(np.arange(1, img.ndim))
                return self.mask * sp.fft.ifftshift(
                    sp.fft.fftn(
                        sp.fft.fftshift(
                            img,
                            axes=axes
                        ),
                        axes=axes,
                        norm="ortho",
                        workers=self.n_jobs,
                    ),
                    axes=axes
                )

    def adj_op(self, x):
        """Compute the inverse masked Fourier transform of a ND
        image.

        Parameters
        ----------
        x: np.ndarray
            masked Fourier transform data. For multicoil
            images the coils dimension is put first.

        Returns
        -------
        img: np.ndarray
            inverse ND discrete Fourier transform of the input coefficients.
            For multicoil images the coils dimension is put first.
        """
        if self.n_coils == 1:
            return sp.fft.fftshift(sp.fft.ifftn(
                sp.fft.ifftshift(self.mask * x),
                norm="ortho",
                workers=self.n_jobs,
            ))
        else:
            if self.n_coils > 1 and self.n_coils != x.shape[0]:
                raise ValueError("The number of coils parameter is not equal"
                                 "to the actual number of coils, the data must"
                                 "be reshaped as [n_coils, Nx, Ny, Nz]")
            else:
                x = x * self.mask
                axes = tuple(np.arange(1, x.ndim))
                return sp.fft.fftshift(
                    sp.fft.ifftn(
                        sp.fft.ifftshift(
                            x,
                            axes=axes
                        ),
                        axes=axes,
                        norm="ortho",
                        workers=self.n_jobs,
                    ),
                    axes=axes
                )<|MERGE_RESOLUTION|>--- conflicted
+++ resolved
@@ -22,13 +22,8 @@
 from modopt.interface.errors import warn
 
 
-<<<<<<< HEAD
-class FFT(OperatorBase):
-    """Standard unitary ND Fast Fourier Transform (FFT) class.
-=======
 class FFT(FourierOperatorBase):
     """ Standard unitary ND Fast Fourier Transform (FFT) class.
->>>>>>> eba5247b
     The FFT will be normalized in a symmetric way. Here, ND = 2D or 3D.
 
     Attributes
