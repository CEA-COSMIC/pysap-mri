# -*- coding: utf-8 -*-
##########################################################################
# pySAP - Copyright (C) CEA, 2017 - 2018
# Distributed under the terms of the CeCILL-B license, as published by
# the CEA-CNRS-INRIA. Refer to the LICENSE file or to
# http://www.cecill.info/licences/Licence_CeCILL-B_V1-en.html
# for details.
##########################################################################

"""
FISTA or CONDAT-VU MRI reconstruction.
"""


# System import
from __future__ import print_function
import copy
import time
import warnings

# Package import
from mri.numerics.reweight import mReweight
from pysap.utils import fista_logo
from pysap.utils import condatvu_logo
from pysap.base.utils import unflatten

# Third party import
import numpy as np
from modopt.math.stats import sigma_mad
from modopt.opt.linear import Identity
from modopt.opt.proximity import Positivity
from modopt.opt.algorithms import Condat, ForwardBackward, POGM
from modopt.opt.reweight import cwbReweight


def sparse_rec_fista(gradient_op, linear_op, prox_op, cost_op,
<<<<<<< HEAD
                     mu=1e-6, nb_scales=4, lambda_init=1.0, max_nb_of_iter=300,
                     atol=1e-4, metric_call_period=5, metrics={},
=======
                     nb_scales=4, lambda_init=1.0, max_nb_of_iter=300,
                     atol=1e-4, metric_call_period=5, metrics=None,
>>>>>>> 1ed97cd6
                     verbose=0):
    """ The FISTA sparse reconstruction without reweightings.

    .. note:: At the moment, tested only with 2D data.

    Parameters
    ----------
    gradient_op: instance of class GradBase
        the gradient operator.
    linear_op: instance of LinearBase
        the linear operator: seek the sparsity, ie. a wavelet transform.
    prox_op: instance of ProximityParent
        the proximal operator.
    cost_op: instance of costObj
        the cost function used to check for convergence during the
        optimization.
    nb_scales: int, default 4
        the number of scales in the wavelet decomposition.
    lambda_init: float, (default 1.0)
        initial value for the FISTA step.
    max_nb_of_iter: int (optional, default 300)
        the maximum number of iterations in the Condat-Vu proximal-dual
        splitting algorithm.
    atol: float (optional, default 1e-4)
        tolerance threshold for convergence.
    metric_call_period: int (default 5)
        the period on which the metrics are compute.
    metrics: dict (optional, default None)
        the list of desired convergence metrics: {'metric_name':
        [@metric, metric_parameter]}. See modopt for the metrics API.
    verbose: int (optional, default 0)
        the verbosity level.

    Returns
    -------
    x_final: ndarray
        the estimated FISTA solution.
    transform: a WaveletTransformBase derived instance
        the wavelet transformation instance.
    costs: list of float
        the cost function values.
    metrics: dict
        the requested metrics values during the optimization.
    """
    start = time.clock()

    # Define the initial primal and dual solutions
    x_init = np.zeros(gradient_op.fourier_op.shape, dtype=np.complex)
    alpha = linear_op.op(x_init)
    alpha[...] = 0.0

    # Welcome message
    if verbose > 0:
        print(fista_logo())
        print(" - mu: ", prox_op.weights)
        print(" - lipschitz constant: ", gradient_op.spec_rad)
        print(" - data: ", gradient_op.fourier_op.shape)
        if hasattr(linear_op, "nb_scale"):
            print(" - wavelet: ", linear_op, "-", linear_op.nb_scale)
        print(" - max iterations: ", max_nb_of_iter)
        print(" - image variable shape: ", x_init.shape)
        print(" - alpha variable shape: ", alpha.shape)
        print("-" * 40)

    # Define the optimizer
    opt = ForwardBackward(
        x=alpha,
        grad=gradient_op,
        prox=prox_op,
        cost=cost_op,
        auto_iterate=False,
        metric_call_period=metric_call_period,
        metrics=metrics,
        linear=linear_op,
        beta_param=gradient_op.inv_spec_rad)
    cost_op = opt._cost_func

    # Perform the reconstruction
    if verbose > 0:
        print("Starting optimization...")
    opt.iterate(max_iter=max_nb_of_iter)
    end = time.clock()
    if verbose > 0:
        # cost_op.plot_cost()
        if hasattr(cost_op, "cost"):
            print(" - final iteration number: ", cost_op._iteration)
            print(" - final log10 cost value: ", np.log10(cost_op.cost))
        print(" - converged: ", opt.converge)
        print("Done.")
        print("Execution time: ", end - start, " seconds")
        print("-" * 40)
    x_final = linear_op.adj_op(opt.x_final)
    if hasattr(cost_op, "cost"):
        costs = cost_op._cost_list
    else:
        costs = None

    return x_final, linear_op.transform, costs, opt.metrics


def sparse_rec_condatvu(gradient_op, linear_op, prox_dual_op, cost_op,
                        std_est=None, std_est_method=None, std_thr=2.,
                        tau=None, sigma=None, relaxation_factor=1.0,
                        nb_of_reweights=1, max_nb_of_iter=150,
                        add_positivity=False, atol=1e-4, metric_call_period=5,
                        metrics={}, verbose=0):
    """ The Condat-Vu sparse reconstruction with reweightings.

    .. note:: At the moment, tested only with 2D data.

    Parameters
    ----------
    gradient_op: instance of class GradBase
        the gradient operator.
    linear_op: instance of LinearBase
        the linear operator: seek the sparsity, ie. a wavelet transform.
    prox_dual_op: instance of ProximityParent
        the proximal dual operator.
    cost_op: instance of costObj
        the cost function used to check for convergence during the
        optimization.
    std_est: float, default None
        the noise std estimate.
        If None use the MAD as a consistent estimator for the std.
    std_est_method: str, default None
        if the standard deviation is not set, estimate this parameter using
        the mad routine in the image ('primal') or in the sparse wavelet
        decomposition ('dual') domain.
    std_thr: float, default 2.
        use this treshold expressed as a number of sigma in the residual
        proximity operator during the thresholding.
    tau, sigma: float, default None
        parameters of the Condat-Vu proximal-dual splitting algorithm.
        If None estimates these parameters.
    relaxation_factor: float, default 0.5
        parameter of the Condat-Vu proximal-dual splitting algorithm.
        If 1, no relaxation.
    nb_of_reweights: int, default 1
        the number of reweightings.
    max_nb_of_iter: int, default 150
        the maximum number of iterations in the Condat-Vu proximal-dual
        splitting algorithm.
    add_positivity: bool, default False
        by setting this option, set the proximity operator to identity or
        positive.
    atol: float, default 1e-4
        tolerance threshold for convergence.
    metric_call_period: int (default 5)
        the period on which the metrics are compute.
    metrics: dict (optional, default None)
        the list of desired convergence metrics: {'metric_name':
        [@metric, metric_parameter]}. See modopt for the metrics API.
    verbose: int, default 0
        the verbosity level.

    Returns
    -------
    x_final: ndarray
        the estimated CONDAT-VU solution.
    transform_output: a WaveletTransformBase derived instance or an array
        the wavelet transformation instance or the transformation coefficients.
    costs: list of float
        the cost function values.
    metrics: dict
        the requested metrics values during the optimization.
    """
    # Check inputs
    start = time.clock()
    if std_est_method not in (None, "primal", "dual"):
        raise ValueError(
            "Unrecognize std estimation method '{0}'.".format(std_est_method))

    # Define the initial primal and dual solutions
    x_init = np.zeros(gradient_op.fourier_op.shape, dtype=np.complex)
    weights = linear_op.op(x_init)

    # Define the weights used during the thresholding in the dual domain,
    # the reweighting strategy, and the prox dual operator

    # Case1: estimate the noise std in the image domain
    if std_est_method == "primal":
        if std_est is None:
            std_est = sigma_mad(gradient_op.MtX(data))
        weights[...] = std_thr * std_est
        reweight_op = cwbReweight(weights)
        prox_dual_op.weights = reweight_op.weights

    # Case2: estimate the noise std in the sparse wavelet domain
    elif std_est_method == "dual":
        if std_est is None:
            std_est = 0.0
        weights[...] = std_thr * std_est
        reweight_op = mReweight(weights, linear_op, thresh_factor=std_thr)
        prox_dual_op.weights = reweight_op.weights

    # Case3: manual regularization mode, no reweighting
    else:
        reweight_op = None
        nb_of_reweights = 0

    # Define the Condat Vu optimizer: define the tau and sigma in the
    # Condat-Vu proximal-dual splitting algorithm if not already provided.
    # Check also that the combination of values will lead to convergence.
    norm = linear_op.l2norm(gradient_op.fourier_op.shape)
    lipschitz_cst = gradient_op.spec_rad
    if sigma is None:
        sigma = 0.5
    if tau is None:
        # to avoid numerics troubles with the convergence bound
        eps = 1.0e-8
        # due to the convergence bound
        tau = 1.0 / (lipschitz_cst/2 + sigma * norm**2 + eps)
    convergence_test = (
        1.0 / tau - sigma * norm ** 2 >= lipschitz_cst / 2.0)

    # Define initial primal and dual solutions
    primal = np.zeros(gradient_op.fourier_op.shape, dtype=np.complex)
    dual = linear_op.op(primal)
    dual[...] = 0.0

    # Welcome message
    if verbose > 0:
        print(condatvu_logo())
        print(" - mu: ", prox_dual_op.weights)
        print(" - lipschitz constant: ", gradient_op.spec_rad)
        print(" - tau: ", tau)
        print(" - sigma: ", sigma)
        print(" - rho: ", relaxation_factor)
        print(" - std: ", std_est)
        print(" - 1/tau - sigma||L||^2 >= beta/2: ", convergence_test)
        print(" - data: ", gradient_op.fourier_op.shape)
        if hasattr(linear_op, "nb_scale"):
            print(" - wavelet: ", linear_op, "-", linear_op.nb_scale)
        print(" - max iterations: ", max_nb_of_iter)
        print(" - number of reweights: ", nb_of_reweights)
        print(" - primal variable shape: ", primal.shape)
        print(" - dual variable shape: ", dual.shape)
        print("-" * 40)

    # Define the proximity operator
    if add_positivity:
        prox_op = Positivity()
    else:
        prox_op = Identity()

    # Define the optimizer
    opt = Condat(
        x=primal,
        y=dual,
        grad=gradient_op,
        prox=prox_op,
        prox_dual=prox_dual_op,
        linear=linear_op,
        cost=cost_op,
        rho=relaxation_factor,
        sigma=sigma,
        tau=tau,
        rho_update=None,
        sigma_update=None,
        tau_update=None,
        auto_iterate=False,
        metric_call_period=metric_call_period,
        metrics=metrics)
    cost_op = opt._cost_func

    # Perform the first reconstruction
    if verbose > 0:
        print("Starting optimization...")
    opt.iterate(max_iter=max_nb_of_iter)

    # Loop through the number of reweightings
    for reweight_index in range(nb_of_reweights):

        # Generate the new weights following reweighting prescription
        if std_est_method == "primal":
            reweight_op.reweight(linear_op.op(opt._x_new))
        else:
            std_est = reweight_op.reweight(opt._x_new)

        # Welcome message
        if verbose > 0:
            print(" - reweight: ", reweight_index + 1)
            print(" - std: ", std_est)

        # Update the weights in the dual proximity operator
        prox_dual_op.weights = reweight_op.weights

        # Perform optimisation with new weights
        opt.iterate(max_iter=max_nb_of_iter)

    # Goodbye message
    end = time.clock()
    if verbose > 0:
        if hasattr(cost_op, "cost"):
            print(" - final iteration number: ", cost_op._iteration)
            print(" - final cost value: ", cost_op.cost)
        print(" - converged: ", opt.converge)
        print("Done.")
        print("Execution time: ", end - start, " seconds")
        print("-" * 40)

    # Get the final solution
    x_final = opt.x_final
    if hasattr(linear_op, "transform"):
        linear_op.transform.analysis_data = unflatten(
            opt.y_final, linear_op.coeffs_shape)
        transform_output = linear_op.transform
    else:
        linear_op.coeff = opt.y_final
        transform_output = linear_op.coeff
    if hasattr(cost_op, "cost"):
        costs = cost_op._cost_list
    else:
        costs = None

    return x_final, transform_output, costs, opt.metrics


def sparse_rec_pogm(gradient_op, linear_op, prox_op, cost_op=None,
                    max_nb_of_iter=300, metric_call_period=5, sigma_bar=0.96,
                    metrics={}, verbose=0):
    """
    Perform sparse reconstruction using the POGM algorithm.

    Parameters
    ----------
    gradient_op: instance of class GradBase
        the gradient operator.
    linear_op: instance of LinearBase
        the linear operator: seek the sparsity, ie. a wavelet transform.
    prox_op: instance of ProximityParent
        the proximal operator.
    cost_op: instance of costObj, (default None)
        the cost function used to check for convergence during the
        optimization.
    lambda_init: float, (default 1.0)
        initial value for the FISTA step.
    max_nb_of_iter: int (optional, default 300)
        the maximum number of iterations in the POGM algorithm.
    metric_call_period: int (default 5)
        the period on which the metrics are computed.
    metrics: dict (optional, default None)
        the list of desired convergence metrics: {'metric_name':
        [@metric, metric_parameter]}. See modopt for the metrics API.
    verbose: int (optional, default 0)
        the verbosity level.

    Returns
    -------
    x_final: ndarray
        the estimated POGM solution.
    costs: list of float
        the cost function values.
    metrics: dict
        the requested metrics values during the optimization.
    """
    start = time.clock()

    # Define the initial values
    im_shape = gradient_op.fourier_op.shape
    zeros_right_shape = linear_op.op(np.zeros(im_shape, dtype='complex128'))

    # Welcome message
    if verbose > 0:
        # TODO: think of logo for POGM
        print(" - mu: ", prox_op.weights)
        print(" - lipschitz constant: ", gradient_op.spec_rad)
        print(" - data: ", gradient_op.fourier_op.shape)
        if hasattr(linear_op, "nb_scale"):
            print(" - wavelet: ", linear_op, "-", linear_op.nb_scale)
        print(" - max iterations: ", max_nb_of_iter)
        print(" - image variable shape: ", im_shape)
        print("-" * 40)

    # Hyper-parameters
    beta = gradient_op.inv_spec_rad

    opt = POGM(
        u=zeros_right_shape,
        x=zeros_right_shape,
        y=zeros_right_shape,
        z=zeros_right_shape,
        grad=gradient_op,
        prox=prox_op,
        cost=cost_op,
        beta_param=beta,
        sigma_bar=sigma_bar,
        metric_call_period=metric_call_period,
        metrics=metrics,
        auto_iterate=False,
    )

    # Perform the reconstruction
    if verbose > 0:
        print("Starting optimization...")
    opt.iterate(max_iter=max_nb_of_iter)
    end = time.clock()
    if verbose > 0:
        # cost_op.plot_cost()
        if hasattr(cost_op, "cost"):
            print(" - final iteration number: ", cost_op._iteration)
            print(" - final log10 cost value: ", np.log10(cost_op.cost))
        print(" - converged: ", opt.converge)
        print("Done.")
        print("Execution time: ", end - start, " seconds")
        print("-" * 40)
    x_final = opt.x_final
    metrics = opt.metrics

    if hasattr(cost_op, "cost"):
        costs = cost_op._cost_list
    else:
        costs = None

    return x_final, costs, metrics<|MERGE_RESOLUTION|>--- conflicted
+++ resolved
@@ -34,13 +34,8 @@
 
 
 def sparse_rec_fista(gradient_op, linear_op, prox_op, cost_op,
-<<<<<<< HEAD
-                     mu=1e-6, nb_scales=4, lambda_init=1.0, max_nb_of_iter=300,
+                     nb_scales=4, lambda_init=1.0, max_nb_of_iter=300,
                      atol=1e-4, metric_call_period=5, metrics={},
-=======
-                     nb_scales=4, lambda_init=1.0, max_nb_of_iter=300,
-                     atol=1e-4, metric_call_period=5, metrics=None,
->>>>>>> 1ed97cd6
                      verbose=0):
     """ The FISTA sparse reconstruction without reweightings.
 
